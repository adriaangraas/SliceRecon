--- conflicted
+++ resolved
@@ -201,17 +201,9 @@
                     received_flats_ = 0;
                 }
 
-<<<<<<< HEAD
                 auto rel_proj_idx = proj_idx % ue;
                 bool full_group =  rel_proj_idx % gs == gs - 1;
                 bool buffer_end_reached = proj_idx % ue == ue - 1;
-=======
-            idx = (idx % geom_.proj_count);
-
-            auto start_idx = start_index_(idx);
-            memcpy(&buffer_[write_index_][start_idx], data,
-                   sizeof(float) * pixels_);
->>>>>>> 714ffc44
 
                 // buffer incoming
                 memcpy(&buffer_[rel_proj_idx * pixels_], data, sizeof(float) * pixels_);
@@ -383,14 +375,12 @@
 
     std::unique_ptr<util::ProjectionProcessor> projection_processor_;
 
-<<<<<<< HEAD
     std::mutex gpu_mutex_;
-=======
+
     // list of parameters that can be changed from the visualization UI
     // NOTE: the enum parameters are hard coded into the handler
     std::map<std::string, float*> float_parameters_;
     std::map<std::string, bool*> bool_parameters_;
->>>>>>> 714ffc44
 };
 
 } // namespace slicerecon